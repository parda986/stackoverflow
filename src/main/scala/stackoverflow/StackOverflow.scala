--- conflicted
+++ resolved
@@ -32,13 +32,8 @@
     val results = clusterResults(means, vectors)
     printResults(results)
     println("Esto es una pruebaauuaaaa" +
-<<<<<<< HEAD
-      "gg7gg" +
-      "gg425ggg4444  44" +
-=======
       "ggOgg" +
       "g25gg  1111111" +
->>>>>>> 55efcc08
       "rrr")
   }
 }
