--- conflicted
+++ resolved
@@ -31,19 +31,11 @@
     val means   = kmeans(sampleVectors(vectors), vectors, debug = true)
     val results = clusterResults(means, vectors)
     printResults(results)
-<<<<<<< HEAD
-    println("Esto es una pruebaa urteruaaaa 23" +
-      "gg1gg" +
-      "g25gg  1122111" +
-      "rr2r  55" +
-      "fgedfg6")
-=======
     println("Esto es una pruebaautttuaaaa 23 " +
       "gg1gg" +
       "g25gg  1122111 cacaca" +
       " rr2r  5 5" +
       "rge")
->>>>>>> dbcfb05a
   }
 }
 
